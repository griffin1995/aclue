--- conflicted
+++ resolved
@@ -4,19 +4,10 @@
 export default function HomePage() {
   const router = useRouter();
 
-<<<<<<< HEAD
-  useEffect(() => {
-    // Redirect to maintenance page
-    router.replace('/maintenance');
-  }, [router]);
-
-  return null; // Page will redirect to maintenance
-=======
   // Redirect to maintenance page
   useEffect(() => {
     router.push('/maintenance');
   }, [router]);
 
   return null;
->>>>>>> a6b3dde8
 }